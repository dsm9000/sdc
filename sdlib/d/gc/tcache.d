module d.gc.tcache;

import d.gc.bin;
import d.gc.sizeclass;
import d.gc.spec;
import d.gc.util;

ThreadCache threadCache;

struct ThreadCache {
private:
	import d.gc.emap;
	shared(ExtentMap)* emap;

	const(void)* stackBottom;
	const(void*)[][] roots;

	// Data returned in response to capacity queries.
	struct capacityInfo {
		void* address;
		size_t size;
		size_t usedCapacity;

		this(void* address, size_t size, size_t used) {
			assert(used <= size, "Used capacity exceeds alloc size!");

			this.address = address;
			this.size = size;
			this.usedCapacity = used;
		}
	}

public:
	void* alloc(size_t size, bool containsPointers) {
		if (!isAllocatableSize(size)) {
			return null;
		}

		initializeExtentMap();

		auto arena = chooseArena(containsPointers);
		return isSmallSize(size)
			? arena.allocSmall(emap, size)
			: arena.allocLarge(emap, size, false);
	}

	void* allocAppendable(size_t size, bool containsPointers) {
		auto asize = alignUp(size, 2 * Quantum);
		assert(isAppendableSizeClass(getSizeClass(asize)),
		       "allocAppendable got non-appendable size class!");
		auto ptr = alloc(asize, containsPointers);
		// Remember the size we actually use.
		auto pd = getPageDescriptor(ptr);
		assert(setUsedCapacity(pd, ptr, size), "Could not set capacity!");
		return ptr;
	}

	void* calloc(size_t size, bool containsPointers) {
		if (!isAllocatableSize(size)) {
			return null;
		}

		initializeExtentMap();

		auto arena = chooseArena(containsPointers);
		if (isLargeSize(size)) {
			return arena.allocLarge(emap, size, true);
		}

		auto ret = arena.allocSmall(emap, size);
		memset(ret, 0, size);
		return ret;
	}

	void free(void* ptr) {
		if (ptr is null) {
			return;
		}

		auto pd = getPageDescriptor(ptr);
		pd.arena.free(emap, pd, ptr);
	}

	void* realloc(void* ptr, size_t size, bool containsPointers) {
		if (size == 0) {
			free(ptr);
			return null;
		}

		if (!isAllocatableSize(size)) {
			return null;
		}

		if (ptr is null) {
			return alloc(size, containsPointers);
		}

		auto pd = getPageDescriptor(ptr);
<<<<<<< HEAD
		auto info = getAllocInfo(pd, ptr);
		auto copySize = min(size, info.usedCapacity);

		if (pd.isSlab()) {
			if (getSizeClass(size) == pd.sizeClass) {
=======
		auto samePointerness = containsPointers == pd.containsPointers;

		if (pd.isSlab()) {
			auto newSizeClass = getSizeClass(size);
			auto oldSizeClass = pd.sizeClass;
			if (samePointerness && newSizeClass == oldSizeClass) {
>>>>>>> d8e9c0ae
				return ptr;
			}
		} else {
<<<<<<< HEAD
			if (alignUp(size, PageSize) == info.size) {
				pd.extent.setUsedCapacity(copySize);
=======
			auto esize = pd.extent.size;
			if (samePointerness && alignUp(size, PageSize) == esize) {
				pd.extent.setUsedCapacity(size);
>>>>>>> d8e9c0ae
				return ptr;
			}

			// TODO: Try to extend/shrink in place.
			import d.gc.util;
			copySize = min(size, pd.extent.usedCapacity);
		}

		auto newPtr = alloc(size, containsPointers);
		if (newPtr is null) {
			return null;
		}

<<<<<<< HEAD
		auto npd = getPageDescriptor(newPtr);
		// If new size class does not support appendability, the new alloc's
		// used capacity will permanently span the entire alloc:
		setUsedCapacity(npd, newPtr, copySize);
=======
		if (isLargeSize(size)) {
			auto npd = getPageDescriptor(newPtr);
			npd.extent.setUsedCapacity(size);
		}
>>>>>>> d8e9c0ae

		memcpy(newPtr, ptr, copySize);
		pd.arena.free(emap, pd, ptr);

		return newPtr;
	}

	/**
	 * Appendable facilities.
	 */

	/**
	 * Appendable's mechanics:
	 * 
	 *  __data__  _____free space_______
	 * /        \/                      \
	 * -----sss s....... ....... ........
	 *      \___________________________/
	 * 	           Capacity is 27
	 * 
	 * If the slice's end doesn't match the used capacity,
	 * then we return 0 in order to force a reallocation
	 * when appending:
	 * 
	 *  ___data____  ____free space_____
	 * /           \/                   \
	 * -----sss s---.... ....... ........
	 *      \___________________________/
	 * 	           Capacity is 0
	 * 
	 * See also: https://dlang.org/spec/arrays.html#capacity-reserve
	 */
<<<<<<< HEAD
	bool getAppendablePageDescriptor(const void[] slice, ref PageDescriptor pd,
	                                 ref capacityInfo info) {
=======
	bool getAppendablePageDescriptor(const void[] slice,
	                                 ref PageDescriptor pd) {
>>>>>>> d8e9c0ae
		pd = maybeGetPageDescriptor(slice.ptr);
		if (pd.extent is null) {
			return false;
		}

<<<<<<< HEAD
		info = getAllocInfo(pd, cast(void*) slice.ptr);
=======
		// Appendable slabs are not supported.
		if (pd.isSlab()) {
			return false;
		}
>>>>>>> d8e9c0ae

		// Slice must not end before valid data ends, or capacity is zero:
		auto startIndex = slice.ptr - info.address;
		auto stopIndex = startIndex + slice.length;

		// If the slice end doesn't match the used capacity, not appendable.
<<<<<<< HEAD
		return stopIndex == info.usedCapacity;
=======
		return stopIndex == pd.extent.usedCapacity;
>>>>>>> d8e9c0ae
	}

	size_t getCapacity(const void[] slice) {
		PageDescriptor pd;
<<<<<<< HEAD
		capacityInfo info;
		if (!getAppendablePageDescriptor(slice, pd, info)) {
			return 0;
		}

		auto startIndex = slice.ptr - info.address;
		return info.size - startIndex;
	}

	bool extend(const void[] slice, size_t size) {
		if (size == 0) {
			return true;
		}

		PageDescriptor pd;
		capacityInfo info;
		if (!getAppendablePageDescriptor(slice, pd, info)) {
			return false;
		}

		// There must be sufficient free space to extend into:
		auto newCapacity = info.usedCapacity + size;
		if (info.size < newCapacity) {
			return false;
		}

		// Increase the used capacity by the requested size:
		return setUsedCapacity(pd, info.address, newCapacity);
=======
		if (!getAppendablePageDescriptor(slice, pd)) {
			return 0;
		}

		auto startIndex = slice.ptr - pd.extent.address;
		return pd.extent.size - startIndex;
>>>>>>> d8e9c0ae
	}

	bool extend(const void[] slice, size_t size) {
		if (size == 0) {
			return true;
		}

		PageDescriptor pd;
		if (!getAppendablePageDescriptor(slice, pd)) {
			return false;
		}

		// There must be sufficient free space to extend into:
		auto newCapacity = pd.extent.usedCapacity + size;
		if (pd.extent.size < newCapacity) {
			return false;
		}

		// Increase the used capacity by the requested size:
		pd.extent.setUsedCapacity(newCapacity);

		return true;
	}

	/**
	 * GC facilities.
	 */
	void addRoots(const void[] range) {
		auto ptr = cast(void*) roots.ptr;

		// We realloc everytime. It doesn't really matter at this point.
		roots.ptr = cast(const(void*)[]*)
			realloc(ptr, (roots.length + 1) * void*[].sizeof, true);

		// Using .ptr to bypass bound checking.
		roots.ptr[roots.length] = makeRange(range);

		// Update the range.
		roots = roots.ptr[0 .. roots.length + 1];
	}

	void collect() {
		// TODO: The set need a range interface or some other way to iterrate.
		// FIXME: Prepare the GC so it has bitfields for all extent classes.

		// Scan the roots !
		__sd_gc_push_registers(scanStack);
		foreach (range; roots) {
			scan(range);
		}

		// TODO: Go on and on until all worklists are empty.

		// TODO: Collect.
	}

	bool scanStack() {
		import sdc.intrinsics;
		auto framePointer = readFramePointer();
		auto length = stackBottom - framePointer;

		auto range = makeRange(framePointer[0 .. length]);
		return scan(range);
	}

	bool scan(const(void*)[] range) {
		bool newPtr;
		foreach (ptr; range) {
			enum PtrMask = ~(AddressSpace - 1);
			auto iptr = cast(size_t) ptr;

			if (iptr & PtrMask) {
				// This is not a pointer, move along.
				// TODO: Replace this with a min-max test.
				continue;
			}

			auto pd = maybeGetPageDescriptor(ptr);
			if (pd.extent is null) {
				// We have no mappign there.
				continue;
			}

			// We have something, mark!
			newPtr |= true;

			// FIXME: Mark the extent.
			// FIXME: If the extent may contain pointers,
			// add the base ptr to the worklist.
		}

		return newPtr;
	}

private:
	capacityInfo getAllocInfo(PageDescriptor pd, void* ptr) {
		if (pd.extent.isLarge()) {
			return capacityInfo(pd.extent.address, pd.extent.size,
			                    pd.extent.usedCapacity);
		}

		// Slab alloc:
		auto sg = slabAllocGeometry(ptr, pd, false);

		// If freespace flag is 0, or this size class does not support meta,
		// then the alloc is reported to be fully used:
		if (!sg.e.hasFreeSpace(sg.index)) {
			return capacityInfo(sg.address, sg.size, sg.size);
		}

		// Decode freesize, found in the final byte (or two bytes) of the alloc:
		auto freeSize = readPackedU15(sg.address + sg.size - 2);

		return capacityInfo(sg.address, sg.size, sg.size - freeSize);
	}

	bool setUsedCapacity(PageDescriptor pd, void* ptr, size_t usedCapacity) {
		if (pd.extent.isLarge()) {
			pd.extent.setUsedCapacity(usedCapacity);
			return true;
		}

		// Slab alloc:
		auto sg = slabAllocGeometry(ptr, pd, true);

		assert(usedCapacity <= sg.size,
		       "Used capacity may not exceed alloc size!");

		// If this size class is not appendable, then let the caller know
		// that the used capacity did not change, as it is permanently fixed:
		if (!sg.e.allowsFreeSpace) {
			return false;
		}

		// If capacity of alloc is now fully used:
		if (usedCapacity == sg.size) {
			sg.e.clearFreeSpace(sg.index);
			return true;
		}

		// Encode freesize and write it to the last byte (or two bytes) of alloc.
		// Only 14 bits are required to cover all small size classes :
		ushort freeSize = 0x3fff & (sg.size - usedCapacity);
		writePackedU15(sg.address + sg.size - 2, freeSize);

		sg.e.setFreeSpace(sg.index);
		return true;
	}

	auto getPageDescriptor(void* ptr) {
		auto pd = maybeGetPageDescriptor(ptr);
		assert(pd.extent !is null);
		assert(pd.isSlab() || ptr is pd.extent.address);

		return pd;
	}

	auto maybeGetPageDescriptor(const void* ptr) {
		initializeExtentMap();

		import d.gc.util;
		auto aptr = alignDown(ptr, PageSize);
		return emap.lookup(aptr);
	}

	void initializeExtentMap() {
		import sdc.intrinsics;
		if (unlikely(emap is null)) {
			emap = gExtentMap;
		}
	}

	auto chooseArena(bool containsPointers) {
		/**
		 * We assume this call is cheap.
		 * This is true on modern linux with modern versions
		 * of glibc thanks to rseqs, but we might want to find
		 * an alternative on other systems.
		 */
		import sys.posix.sched;
		int cpuid = sched_getcpu();

		import d.gc.arena;
		return Arena.getOrInitialize((cpuid << 1) | containsPointers);
	}
}

private:

extern(C):
version(OSX) {
	// For some reason OSX's symbol get a _ prepended.
	bool _sd_gc_push_registers(bool delegate());
	alias __sd_gc_push_registers = _sd_gc_push_registers;
} else {
	bool __sd_gc_push_registers(bool delegate());
}

/**
 * This function get a void[] range and chnage it into a
 * const(void*)[] one, reducing to alignement boundaries.
 */
const(void*)[] makeRange(const void[] range) {
	auto begin = alignUp(range.ptr, PointerSize);
	auto end = alignDown(range.ptr + range.length, PointerSize);

	auto ibegin = cast(size_t) begin;
	auto iend = cast(size_t) end;
	if (ibegin > iend) {
		return [];
	}

	auto ptr = cast(void**) begin;
	auto length = (iend - ibegin) / PointerSize;

	return ptr[0 .. length];
}

unittest makeRange {
	static checkRange(const void[] range, size_t start, size_t stop) {
		auto r = makeRange(range);
		assert(r.ptr is cast(const void**) start);
		assert(r.ptr + r.length is cast(const void**) stop);
	}

	void* ptr;
	void[] range = ptr[0 .. 5];

	checkRange(ptr[0 .. 0], 0, 0);
	checkRange(ptr[0 .. 1], 0, 0);
	checkRange(ptr[0 .. 2], 0, 0);
	checkRange(ptr[0 .. 3], 0, 0);
	checkRange(ptr[0 .. 4], 0, 0);
	checkRange(ptr[0 .. 5], 0, 0);
	checkRange(ptr[0 .. 6], 0, 0);
	checkRange(ptr[0 .. 7], 0, 0);
	checkRange(ptr[0 .. 8], 0, 8);

	checkRange(ptr[1 .. 1], 0, 0);
	checkRange(ptr[1 .. 2], 0, 0);
	checkRange(ptr[1 .. 3], 0, 0);
	checkRange(ptr[1 .. 4], 0, 0);
	checkRange(ptr[1 .. 5], 0, 0);
	checkRange(ptr[1 .. 6], 0, 0);
	checkRange(ptr[1 .. 7], 0, 0);
	checkRange(ptr[1 .. 8], 8, 8);
}

unittest getCapacity {
	// Capacity of a non-appendable is zero:
	auto nonAppendable = threadCache.alloc(3, false);
	assert(threadCache.getCapacity(nonAppendable[0 .. 3]) == 0);

	// Capacity of any slice in space unknown to the GC is zero:
	void* nullPtr = null;
	assert(threadCache.getCapacity(nullPtr[0 .. 100]) == 0);

	void* stackPtr = &nullPtr;
	assert(threadCache.getCapacity(stackPtr[0 .. 100]) == 0);

	void* tlPtr = &threadCache;
	assert(threadCache.getCapacity(tlPtr[0 .. 100]) == 0);

	// Check capacity for a small appendable GC allocation.
	auto s0 = threadCache.allocAppendable(5, false);
	assert(threadCache.getCapacity(s0[0 .. 0]) == 0);
	assert(threadCache.getCapacity(s0[0 .. 5]) == 16);
	assert(threadCache.getCapacity(s0[1 .. 5]) == 15);
	assert(threadCache.getCapacity(s0[4 .. 5]) == 12);
	assert(threadCache.getCapacity(s0[5 .. 5]) == 11);

	// Out of range:
	assert(threadCache.getCapacity(s0[6 .. 6]) == 0);
	assert(threadCache.getCapacity(s0[99 .. 99]) == 0);

	// Realloc:
	auto s1 = threadCache.realloc(s0, 100, false);
	assert(s1 !is s0);
	assert(threadCache.getCapacity(s1[0 .. 5]) == 112);

	// To larger, but still small, size class:
	auto s2 = threadCache.realloc(s1, 900, false);
	assert(s2 !is s1);
	assert(threadCache.getCapacity(s2[0 .. 5]) == 1024);

	// Realloc within the same small size class:
	auto s3 = threadCache.realloc(s2, 1000, false);
	assert(s3 is s2);
	assert(threadCache.getCapacity(s3[0 .. 5]) == 1024);

	// Realloc to a large size class:
	auto s4 = threadCache.realloc(s3, 20000, false);
	assert(threadCache.getCapacity(s4[0 .. 5]) == 20480);

	// Realloc to another small size class:
	auto s5 = threadCache.realloc(s4, 1500, false);
	assert(threadCache.getCapacity(s5[0 .. 5]) == 1536);

	// Realloc down to a size class without appendability support:
	auto s6 = threadCache.realloc(s5, 24, false);
	assert(threadCache.getCapacity(s6[0 .. 5]) == 0);

	// Check capacity for a large appendable GC allocation.
	auto p0 = threadCache.allocAppendable(100, false);
	p0 = threadCache.realloc(p0, 16384, false);

	// Capacity of segment from p0, length 100 is 16384:
	assert(threadCache.getCapacity(p0[0 .. 100]) == 16384);
	assert(threadCache.getCapacity(p0[1 .. 100]) == 16383);
	assert(threadCache.getCapacity(p0[50 .. 100]) == 16334);
	assert(threadCache.getCapacity(p0[99 .. 100]) == 16285);
	assert(threadCache.getCapacity(p0[100 .. 100]) == 16284);

	// If the slice doesn't go the end of the allocated area
	// then the capacity must be 0.
	assert(threadCache.getCapacity(p0[0 .. 0]) == 0);
	assert(threadCache.getCapacity(p0[0 .. 1]) == 0);
	assert(threadCache.getCapacity(p0[0 .. 50]) == 0);
	assert(threadCache.getCapacity(p0[0 .. 99]) == 0);

	assert(threadCache.getCapacity(p0[0 .. 99]) == 0);
	assert(threadCache.getCapacity(p0[1 .. 99]) == 0);
	assert(threadCache.getCapacity(p0[50 .. 99]) == 0);
	assert(threadCache.getCapacity(p0[99 .. 99]) == 0);

	// This would almost certainly be a bug in userland,
	// but let's make sure we behave reasonably there.
	assert(threadCache.getCapacity(p0[0 .. 101]) == 0);
	assert(threadCache.getCapacity(p0[1 .. 101]) == 0);
	assert(threadCache.getCapacity(p0[50 .. 101]) == 0);
	assert(threadCache.getCapacity(p0[100 .. 101]) == 0);
	assert(threadCache.getCapacity(p0[101 .. 101]) == 0);

	// Realloc.
	auto p1 = threadCache.allocAppendable(20000, false);
	assert(threadCache.getCapacity(p1[0 .. 19999]) == 0);
	assert(threadCache.getCapacity(p1[0 .. 20000]) == 20480);
	assert(threadCache.getCapacity(p1[0 .. 20001]) == 0);

	// Decreasing the size of the allocation
	// should adjust capacity acordingly.
	auto p2 = threadCache.realloc(p1, 19999, false);
	assert(p2 is p1);

	assert(threadCache.getCapacity(p2[0 .. 19999]) == 20480);
	assert(threadCache.getCapacity(p2[0 .. 20000]) == 0);
	assert(threadCache.getCapacity(p2[0 .. 20001]) == 0);

	// Increasing the size of the allocation increases capacity.
	auto p3 = threadCache.realloc(p2, 20001, false);
	assert(p3 is p2);

	assert(threadCache.getCapacity(p3[0 .. 19999]) == 0);
	assert(threadCache.getCapacity(p3[0 .. 20000]) == 0);
	assert(threadCache.getCapacity(p3[0 .. 20001]) == 20480);

	auto p4 = threadCache.realloc(p3, 16000, false);
	assert(p4 !is p3);
	assert(threadCache.getCapacity(p4[0 .. 16000]) == 16384);

	auto p5 = threadCache.realloc(p4, 20000, false);
	assert(p5 !is p4);
<<<<<<< HEAD
	assert(threadCache.getCapacity(p5[0 .. 16000]) == 20480);
}

unittest extend {
	// Attempt to extend a non-appendable:
	auto nonAppendable = threadCache.alloc(1, false);
	assert(!threadCache.extend(nonAppendable[0 .. 1], 1));

	// Extend by zero is permitted at all times:
	assert(threadCache.extend(nonAppendable[0 .. 100], 0));

	void* nullPtr = null;
	assert(threadCache.extend(nullPtr[0 .. 100], 0));

	void* stackPtr = &nullPtr;
	assert(threadCache.extend(stackPtr[0 .. 100], 0));

	void* tlPtr = &threadCache;
	assert(threadCache.extend(tlPtr[0 .. 100], 0));

	// Make a small appendable alloc:
	auto s0 = threadCache.allocAppendable(42, false);

	assert(threadCache.getCapacity(s0[0 .. 42]) == 48);
	assert(threadCache.extend(s0[0 .. 0], 0));
	assert(!threadCache.extend(s0[0 .. 0], 10));
	assert(!threadCache.extend(s0[0 .. 41], 10));
	assert(!threadCache.extend(s0[1 .. 41], 10));
	assert(!threadCache.extend(s0[0 .. 20], 10));

	// Attempt extend with insufficient space:
	assert(!threadCache.extend(s0[0 .. 42], 23));
	assert(!threadCache.extend(s0[32 .. 42], 23));

	// Valid extend :
	assert(threadCache.extend(s0[0 .. 42], 3));

	// Capacity of old slice becomes 0:
	assert(threadCache.getCapacity(s0[0 .. 42]) == 0);

	// Capacity of extended slice:
	assert(threadCache.getCapacity(s0[0 .. 45]) == 48);

	// Extend again:
	assert(threadCache.extend(s0[40 .. 45], 2));
	assert(threadCache.getCapacity(s0[0 .. 45]) == 0);
	assert(threadCache.getCapacity(s0[0 .. 47]) == 48);

	// Resize to another small size class and extend :
	auto s1 = threadCache.realloc(s0, 440, false);
	assert(threadCache.extend(s1[0 .. 47], 5));
	assert(threadCache.getCapacity(s1[0 .. 47]) == 0);
	assert(threadCache.getCapacity(s1[0 .. 52]) == 448);

	// Resize and extend again:
	auto s2 = threadCache.realloc(s1, 220, false);
	assert(threadCache.extend(s2[0 .. 52], 100));
	assert(threadCache.getCapacity(s2[0 .. 152]) == 224);

	// Fill it up:
	assert(threadCache.extend(s2[0 .. 152], 59));
	assert(threadCache.getCapacity(s2[0 .. 211]) == 224);

	// Resize to a large size class and extend again:
	auto s3 = threadCache.realloc(s2, 20000, false);
	assert(threadCache.extend(s3[0 .. 211], 10000));
	assert(threadCache.getCapacity(s3[0 .. 10211]) == 20480);

	// Resize down to small size class, truncating:
	auto s4 = threadCache.realloc(s3, 80, false);
	assert(threadCache.getCapacity(s4[0 .. 10211]) == 0);
	assert(threadCache.getCapacity(s4[0 .. 80]) == 80);

	// Make a large appendable alloc:
	auto p0 = threadCache.allocAppendable(100, false);
	p0 = threadCache.realloc(p0, 16384, false);
	assert(threadCache.getCapacity(p0[0 .. 100]) == 16384);

	// Attempt to extend slices with capacity 0:
=======
	assert(threadCache.getCapacity(p5[0 .. 20000]) == 20480);
}

unittest extend {
	auto nonAppendable = threadCache.alloc(100, false);

	// Attempt to extend a non-appendable:
	assert(!threadCache.extend(nonAppendable[0 .. 100], 1));

	// Extend by zero is permitted even when no capacity:
	assert(threadCache.extend(nonAppendable[0 .. 100], 0));

	// Extend in space unknown to the GC. Can only extend by zero.
	void* nullPtr = null;
	assert(threadCache.extend(nullPtr[0 .. 100], 0));
	assert(!threadCache.extend(nullPtr[0 .. 100], 1));
	assert(!threadCache.extend(nullPtr[100 .. 100], 1));

	void* stackPtr = &nullPtr;
	assert(threadCache.extend(stackPtr[0 .. 100], 0));
	assert(!threadCache.extend(stackPtr[0 .. 100], 1));
	assert(!threadCache.extend(stackPtr[100 .. 100], 1));

	void* tlPtr = &threadCache;
	assert(threadCache.extend(tlPtr[0 .. 100], 0));
	assert(!threadCache.extend(tlPtr[0 .. 100], 1));
	assert(!threadCache.extend(tlPtr[100 .. 100], 1));

	// Make an appendable alloc:
	auto p0 = threadCache.allocAppendable(100, false);
	assert(threadCache.getCapacity(p0[0 .. 100]) == 16384);

	// Attempt to extend valid slices with capacity 0.
	// (See getCapacity tests.)
>>>>>>> d8e9c0ae
	assert(threadCache.extend(p0[0 .. 0], 0));
	assert(!threadCache.extend(p0[0 .. 0], 50));
	assert(!threadCache.extend(p0[0 .. 99], 50));
	assert(!threadCache.extend(p0[1 .. 99], 50));
	assert(!threadCache.extend(p0[0 .. 50], 50));

<<<<<<< HEAD
	// Attempt extend with insufficient space:
	assert(!threadCache.extend(p0[0 .. 100], 16285));
	assert(!threadCache.extend(p0[50 .. 100], 16285));

=======
>>>>>>> d8e9c0ae
	// Extend by size zero is permitted but has no effect:
	assert(threadCache.extend(p0[100 .. 100], 0));
	assert(threadCache.extend(p0[0 .. 100], 0));
	assert(threadCache.getCapacity(p0[0 .. 100]) == 16384);
	assert(threadCache.extend(p0[50 .. 100], 0));
	assert(threadCache.getCapacity(p0[50 .. 100]) == 16334);

<<<<<<< HEAD
	// Valid extend :
	assert(threadCache.extend(p0[0 .. 100], 50));
	assert(threadCache.getCapacity(p0[100 .. 150]) == 16284);

	// Capacity of old slice becomes 0:
	assert(threadCache.getCapacity(p0[0 .. 100]) == 0);

	// The only permitted extend is by 0:
	assert(threadCache.extend(p0[0 .. 100], 0));

	// Capacity of a slice including the original and the extension:
	assert(threadCache.getCapacity(p0[0 .. 150]) == 16384);

	// Extend the upper half:
	assert(threadCache.extend(p0[125 .. 150], 100));
	assert(threadCache.getCapacity(p0[150 .. 250]) == 16234);

	// Original's capacity becomes 0:
	assert(threadCache.getCapacity(p0[125 .. 150]) == 0);

	// Capacity of a slice including original and extended:
	assert(threadCache.getCapacity(p0[125 .. 250]) == 16259);

	// Capacity of earlier slice elongated to cover the extensions :
	assert(threadCache.getCapacity(p0[0 .. 250]) == 16384);

	// Extend a zero-size slice existing at the start of the free space:
	assert(threadCache.extend(p0[250 .. 250], 200));
	assert(threadCache.getCapacity(p0[250 .. 450]) == 16134);

	// Capacity of the old slice is now 0:
	assert(threadCache.getCapacity(p0[0 .. 250]) == 0);

	// Capacity of a slice which includes the original and the extension:
	assert(threadCache.getCapacity(p0[0 .. 450]) == 16384);

	// Extend so as to fill up all but one byte of free space:
	assert(threadCache.extend(p0[0 .. 450], 15933));
	assert(threadCache.getCapacity(p0[16383 .. 16383]) == 1);

	// Extend, filling up last byte of free space:
	assert(threadCache.extend(p0[16383 .. 16383], 1));
	assert(threadCache.getCapacity(p0[0 .. 16384]) == 16384);

	// Attempt to extend, but we're full:
	assert(!threadCache.extend(p0[0 .. 16384], 1));

	// Extend by size zero still works, though:
	assert(threadCache.extend(p0[0 .. 16384], 0));
=======
	// Attempt extend with insufficient space (one byte too many) :
	assert(threadCache.getCapacity(p0[100 .. 100]) == 16284);
	assert(!threadCache.extend(p0[0 .. 100], 16285));
	assert(!threadCache.extend(p0[50 .. 100], 16285));

	// Extending to the limit (one less than above) succeeds:
	assert(threadCache.extend(p0[50 .. 100], 16284));

	// Now we're full, and can extend only by zero:
	assert(threadCache.extend(p0[0 .. 16384], 0));
	assert(!threadCache.extend(p0[0 .. 16384], 1));

	// Make another appendable alloc:
	auto p1 = threadCache.allocAppendable(100, false);
	assert(threadCache.getCapacity(p1[0 .. 100]) == 16384);

	// Valid extend :
	assert(threadCache.extend(p1[0 .. 100], 50));
	assert(threadCache.getCapacity(p1[100 .. 150]) == 16284);
	assert(threadCache.extend(p1[0 .. 150], 0));

	// Capacity of old slice becomes 0:
	assert(threadCache.getCapacity(p1[0 .. 100]) == 0);

	// The only permitted extend is by 0:
	assert(threadCache.extend(p1[0 .. 100], 0));

	// Capacity of a slice including the original and the extension:
	assert(threadCache.getCapacity(p1[0 .. 150]) == 16384);

	// Extend the upper half:
	assert(threadCache.extend(p1[125 .. 150], 100));
	assert(threadCache.getCapacity(p1[150 .. 250]) == 16234);

	// Original's capacity becomes 0:
	assert(threadCache.getCapacity(p1[125 .. 150]) == 0);
	assert(threadCache.extend(p1[125 .. 150], 0));

	// Capacity of a slice including original and extended:
	assert(threadCache.extend(p1[125 .. 250], 0));
	assert(threadCache.getCapacity(p1[125 .. 250]) == 16259);

	// Capacity of earlier slice elongated to cover the extensions :
	assert(threadCache.getCapacity(p1[0 .. 250]) == 16384);

	// Extend a zero-size slice existing at the start of the free space:
	assert(threadCache.extend(p1[250 .. 250], 200));
	assert(threadCache.getCapacity(p1[250 .. 450]) == 16134);

	// Capacity of the old slice is now 0:
	assert(threadCache.getCapacity(p1[0 .. 250]) == 0);

	// Capacity of a slice which includes the original and the extension:
	assert(threadCache.getCapacity(p1[0 .. 450]) == 16384);

	// Extend so as to fill up all but one byte of free space:
	assert(threadCache.extend(p1[0 .. 450], 15933));
	assert(threadCache.getCapacity(p1[16383 .. 16383]) == 1);

	// Extend, filling up last byte of free space:
	assert(threadCache.extend(p1[16383 .. 16383], 1));
	assert(threadCache.getCapacity(p1[0 .. 16384]) == 16384);

	// Attempt to extend, but we're full:
	assert(!threadCache.extend(p1[0 .. 16384], 1));

	// Extend by size zero still works, though:
	assert(threadCache.extend(p1[0 .. 16384], 0));
>>>>>>> d8e9c0ae
}<|MERGE_RESOLUTION|>--- conflicted
+++ resolved
@@ -1,6 +1,5 @@
 module d.gc.tcache;
 
-import d.gc.bin;
 import d.gc.sizeclass;
 import d.gc.spec;
 import d.gc.util;
@@ -16,7 +15,7 @@
 	const(void*)[][] roots;
 
 	// Data returned in response to capacity queries.
-	struct capacityInfo {
+	struct CapacityInfo {
 		void* address;
 		size_t size;
 		size_t usedCapacity;
@@ -27,6 +26,9 @@
 			this.address = address;
 			this.size = size;
 			this.usedCapacity = used;
+
+			import core.stdc.stdio;
+			printf("size = %d, usedCapacity = %d\n", size, usedCapacity);
 		}
 	}
 
@@ -51,7 +53,7 @@
 		auto ptr = alloc(asize, containsPointers);
 		// Remember the size we actually use.
 		auto pd = getPageDescriptor(ptr);
-		assert(setUsedCapacity(pd, ptr, size), "Could not set capacity!");
+		setUsedCapacity(pd, ptr, size);
 		return ptr;
 	}
 
@@ -96,37 +98,23 @@
 		}
 
 		auto pd = getPageDescriptor(ptr);
-<<<<<<< HEAD
 		auto info = getAllocInfo(pd, ptr);
 		auto copySize = min(size, info.usedCapacity);
-
-		if (pd.isSlab()) {
-			if (getSizeClass(size) == pd.sizeClass) {
-=======
 		auto samePointerness = containsPointers == pd.containsPointers;
 
 		if (pd.isSlab()) {
 			auto newSizeClass = getSizeClass(size);
 			auto oldSizeClass = pd.sizeClass;
 			if (samePointerness && newSizeClass == oldSizeClass) {
->>>>>>> d8e9c0ae
+				setUsedCapacity(pd, ptr, size);
 				return ptr;
 			}
 		} else {
-<<<<<<< HEAD
-			if (alignUp(size, PageSize) == info.size) {
-				pd.extent.setUsedCapacity(copySize);
-=======
 			auto esize = pd.extent.size;
 			if (samePointerness && alignUp(size, PageSize) == esize) {
 				pd.extent.setUsedCapacity(size);
->>>>>>> d8e9c0ae
 				return ptr;
 			}
-
-			// TODO: Try to extend/shrink in place.
-			import d.gc.util;
-			copySize = min(size, pd.extent.usedCapacity);
 		}
 
 		auto newPtr = alloc(size, containsPointers);
@@ -134,18 +122,12 @@
 			return null;
 		}
 
-<<<<<<< HEAD
 		auto npd = getPageDescriptor(newPtr);
-		// If new size class does not support appendability, the new alloc's
-		// used capacity will permanently span the entire alloc:
-		setUsedCapacity(npd, newPtr, copySize);
-=======
-		if (isLargeSize(size)) {
-			auto npd = getPageDescriptor(newPtr);
-			npd.extent.setUsedCapacity(size);
-		}
->>>>>>> d8e9c0ae
-
+		setUsedCapacity(npd, newPtr, size);
+
+		import core.stdc.stdio;
+		printf("set used = %d\n", size);
+		
 		memcpy(newPtr, ptr, copySize);
 		pd.arena.free(emap, pd, ptr);
 
@@ -177,43 +159,26 @@
 	 * 
 	 * See also: https://dlang.org/spec/arrays.html#capacity-reserve
 	 */
-<<<<<<< HEAD
 	bool getAppendablePageDescriptor(const void[] slice, ref PageDescriptor pd,
-	                                 ref capacityInfo info) {
-=======
-	bool getAppendablePageDescriptor(const void[] slice,
-	                                 ref PageDescriptor pd) {
->>>>>>> d8e9c0ae
+	                                 ref CapacityInfo info) {
 		pd = maybeGetPageDescriptor(slice.ptr);
 		if (pd.extent is null) {
 			return false;
 		}
 
-<<<<<<< HEAD
 		info = getAllocInfo(pd, cast(void*) slice.ptr);
-=======
-		// Appendable slabs are not supported.
-		if (pd.isSlab()) {
-			return false;
-		}
->>>>>>> d8e9c0ae
 
 		// Slice must not end before valid data ends, or capacity is zero:
 		auto startIndex = slice.ptr - info.address;
 		auto stopIndex = startIndex + slice.length;
 
 		// If the slice end doesn't match the used capacity, not appendable.
-<<<<<<< HEAD
 		return stopIndex == info.usedCapacity;
-=======
-		return stopIndex == pd.extent.usedCapacity;
->>>>>>> d8e9c0ae
 	}
 
 	size_t getCapacity(const void[] slice) {
 		PageDescriptor pd;
-<<<<<<< HEAD
-		capacityInfo info;
+		CapacityInfo info;
 		if (!getAppendablePageDescriptor(slice, pd, info)) {
 			return 0;
 		}
@@ -228,7 +193,7 @@
 		}
 
 		PageDescriptor pd;
-		capacityInfo info;
+		CapacityInfo info;
 		if (!getAppendablePageDescriptor(slice, pd, info)) {
 			return false;
 		}
@@ -241,36 +206,6 @@
 
 		// Increase the used capacity by the requested size:
 		return setUsedCapacity(pd, info.address, newCapacity);
-=======
-		if (!getAppendablePageDescriptor(slice, pd)) {
-			return 0;
-		}
-
-		auto startIndex = slice.ptr - pd.extent.address;
-		return pd.extent.size - startIndex;
->>>>>>> d8e9c0ae
-	}
-
-	bool extend(const void[] slice, size_t size) {
-		if (size == 0) {
-			return true;
-		}
-
-		PageDescriptor pd;
-		if (!getAppendablePageDescriptor(slice, pd)) {
-			return false;
-		}
-
-		// There must be sufficient free space to extend into:
-		auto newCapacity = pd.extent.usedCapacity + size;
-		if (pd.extent.size < newCapacity) {
-			return false;
-		}
-
-		// Increase the used capacity by the requested size:
-		pd.extent.setUsedCapacity(newCapacity);
-
-		return true;
 	}
 
 	/**
@@ -344,25 +279,26 @@
 	}
 
 private:
-	capacityInfo getAllocInfo(PageDescriptor pd, void* ptr) {
+	CapacityInfo getAllocInfo(PageDescriptor pd, void* ptr) {
 		if (pd.extent.isLarge()) {
-			return capacityInfo(pd.extent.address, pd.extent.size,
+			return CapacityInfo(pd.extent.address, pd.extent.size,
 			                    pd.extent.usedCapacity);
 		}
 
 		// Slab alloc:
+		import d.gc.bin;
 		auto sg = slabAllocGeometry(ptr, pd, false);
 
 		// If freespace flag is 0, or this size class does not support meta,
 		// then the alloc is reported to be fully used:
 		if (!sg.e.hasFreeSpace(sg.index)) {
-			return capacityInfo(sg.address, sg.size, sg.size);
+			return CapacityInfo(sg.address, sg.size, sg.size);
 		}
 
 		// Decode freesize, found in the final byte (or two bytes) of the alloc:
 		auto freeSize = readPackedU15(sg.address + sg.size - 2);
 
-		return capacityInfo(sg.address, sg.size, sg.size - freeSize);
+		return CapacityInfo(sg.address, sg.size, sg.size - freeSize);
 	}
 
 	bool setUsedCapacity(PageDescriptor pd, void* ptr, size_t usedCapacity) {
@@ -372,6 +308,7 @@
 		}
 
 		// Slab alloc:
+		import d.gc.bin;
 		auto sg = slabAllocGeometry(ptr, pd, true);
 
 		assert(usedCapacity <= sg.size,
@@ -524,63 +461,57 @@
 	assert(threadCache.getCapacity(s0[6 .. 6]) == 0);
 	assert(threadCache.getCapacity(s0[99 .. 99]) == 0);
 
-	// Realloc:
+	// Realloc, capacity is set to target size:
 	auto s1 = threadCache.realloc(s0, 100, false);
 	assert(s1 !is s0);
-	assert(threadCache.getCapacity(s1[0 .. 5]) == 112);
+	assert(threadCache.getCapacity(s1[0 .. 100]) == 112);
 
 	// To larger, but still small, size class:
 	auto s2 = threadCache.realloc(s1, 900, false);
 	assert(s2 !is s1);
-	assert(threadCache.getCapacity(s2[0 .. 5]) == 1024);
+	assert(threadCache.getCapacity(s2[0 .. 900]) == 1024);
 
 	// Realloc within the same small size class:
 	auto s3 = threadCache.realloc(s2, 1000, false);
 	assert(s3 is s2);
-	assert(threadCache.getCapacity(s3[0 .. 5]) == 1024);
+	assert(threadCache.getCapacity(s3[0 .. 1000]) == 1024);
 
 	// Realloc to a large size class:
 	auto s4 = threadCache.realloc(s3, 20000, false);
-	assert(threadCache.getCapacity(s4[0 .. 5]) == 20480);
+	assert(threadCache.getCapacity(s4[0 .. 20000]) == 20480);
 
 	// Realloc to another small size class:
 	auto s5 = threadCache.realloc(s4, 1500, false);
-	assert(threadCache.getCapacity(s5[0 .. 5]) == 1536);
+	assert(threadCache.getCapacity(s5[0 .. 1500]) == 1536);
 
 	// Realloc down to a size class without appendability support:
 	auto s6 = threadCache.realloc(s5, 24, false);
 	assert(threadCache.getCapacity(s6[0 .. 5]) == 0);
+	assert(threadCache.getCapacity(s6[0 .. 24]) == 24);
 
 	// Check capacity for a large appendable GC allocation.
-	auto p0 = threadCache.allocAppendable(100, false);
+	auto p0 = threadCache.allocAppendable(16384, false);
 	p0 = threadCache.realloc(p0, 16384, false);
 
 	// Capacity of segment from p0, length 100 is 16384:
-	assert(threadCache.getCapacity(p0[0 .. 100]) == 16384);
-	assert(threadCache.getCapacity(p0[1 .. 100]) == 16383);
-	assert(threadCache.getCapacity(p0[50 .. 100]) == 16334);
-	assert(threadCache.getCapacity(p0[99 .. 100]) == 16285);
-	assert(threadCache.getCapacity(p0[100 .. 100]) == 16284);
-
+	assert(threadCache.getCapacity(p0[0 .. 16384]) == 16384);
+	assert(threadCache.getCapacity(p0[1 .. 16384]) == 16383);
+	assert(threadCache.getCapacity(p0[50 .. 16384]) == 16334);
+	assert(threadCache.getCapacity(p0[99 .. 16384]) == 16285);
+	assert(threadCache.getCapacity(p0[100 .. 16384]) == 16284);
+	
 	// If the slice doesn't go the end of the allocated area
 	// then the capacity must be 0.
 	assert(threadCache.getCapacity(p0[0 .. 0]) == 0);
-	assert(threadCache.getCapacity(p0[0 .. 1]) == 0);
-	assert(threadCache.getCapacity(p0[0 .. 50]) == 0);
-	assert(threadCache.getCapacity(p0[0 .. 99]) == 0);
-
-	assert(threadCache.getCapacity(p0[0 .. 99]) == 0);
-	assert(threadCache.getCapacity(p0[1 .. 99]) == 0);
-	assert(threadCache.getCapacity(p0[50 .. 99]) == 0);
-	assert(threadCache.getCapacity(p0[99 .. 99]) == 0);
+	assert(threadCache.getCapacity(p0[0 .. 16383]) == 0);
 
 	// This would almost certainly be a bug in userland,
-	// but let's make sure we behave reasonably there.
-	assert(threadCache.getCapacity(p0[0 .. 101]) == 0);
-	assert(threadCache.getCapacity(p0[1 .. 101]) == 0);
-	assert(threadCache.getCapacity(p0[50 .. 101]) == 0);
-	assert(threadCache.getCapacity(p0[100 .. 101]) == 0);
-	assert(threadCache.getCapacity(p0[101 .. 101]) == 0);
+	// but let's make sure be behave reasonably there.
+	assert(threadCache.getCapacity(p0[0 .. 16385]) == 0);
+	assert(threadCache.getCapacity(p0[1 .. 16385]) == 0);
+	assert(threadCache.getCapacity(p0[50 .. 16385]) == 0);
+	assert(threadCache.getCapacity(p0[100 .. 16385]) == 0);
+	assert(threadCache.getCapacity(p0[101 .. 16385]) == 0);
 
 	// Realloc.
 	auto p1 = threadCache.allocAppendable(20000, false);
@@ -611,8 +542,121 @@
 
 	auto p5 = threadCache.realloc(p4, 20000, false);
 	assert(p5 !is p4);
-<<<<<<< HEAD
-	assert(threadCache.getCapacity(p5[0 .. 16000]) == 20480);
+	assert(threadCache.getCapacity(p5[0 .. 20000]) == 20480);
+}
+
+unittest extend {
+	auto nonAppendable = threadCache.alloc(100, false);
+
+	// Attempt to extend a non-appendable:
+	assert(!threadCache.extend(nonAppendable[0 .. 100], 1));
+
+	// Extend by zero is permitted even when no capacity:
+	assert(threadCache.extend(nonAppendable[0 .. 100], 0));
+
+	// Extend in space unknown to the GC. Can only extend by zero.
+	void* nullPtr = null;
+	assert(threadCache.extend(nullPtr[0 .. 100], 0));
+	assert(!threadCache.extend(nullPtr[0 .. 100], 1));
+	assert(!threadCache.extend(nullPtr[100 .. 100], 1));
+
+	void* stackPtr = &nullPtr;
+	assert(threadCache.extend(stackPtr[0 .. 100], 0));
+	assert(!threadCache.extend(stackPtr[0 .. 100], 1));
+	assert(!threadCache.extend(stackPtr[100 .. 100], 1));
+
+	void* tlPtr = &threadCache;
+	assert(threadCache.extend(tlPtr[0 .. 100], 0));
+	assert(!threadCache.extend(tlPtr[0 .. 100], 1));
+	assert(!threadCache.extend(tlPtr[100 .. 100], 1));
+
+	// Make an appendable alloc:
+	auto p0 = threadCache.allocAppendable(100, false);
+	assert(threadCache.getCapacity(p0[0 .. 100]) == 16384);
+
+	// Attempt to extend valid slices with capacity 0.
+	// (See getCapacity tests.)
+	assert(threadCache.extend(p0[0 .. 0], 0));
+	assert(!threadCache.extend(p0[0 .. 0], 50));
+	assert(!threadCache.extend(p0[0 .. 99], 50));
+	assert(!threadCache.extend(p0[1 .. 99], 50));
+	assert(!threadCache.extend(p0[0 .. 50], 50));
+
+	// Extend by size zero is permitted but has no effect:
+	assert(threadCache.extend(p0[100 .. 100], 0));
+	assert(threadCache.extend(p0[0 .. 100], 0));
+	assert(threadCache.getCapacity(p0[0 .. 100]) == 16384);
+	assert(threadCache.extend(p0[50 .. 100], 0));
+	assert(threadCache.getCapacity(p0[50 .. 100]) == 16334);
+
+	// Attempt extend with insufficient space (one byte too many) :
+	assert(threadCache.getCapacity(p0[100 .. 100]) == 16284);
+	assert(!threadCache.extend(p0[0 .. 100], 16285));
+	assert(!threadCache.extend(p0[50 .. 100], 16285));
+
+	// Extending to the limit (one less than above) succeeds:
+	assert(threadCache.extend(p0[50 .. 100], 16284));
+
+	// Now we're full, and can extend only by zero:
+	assert(threadCache.extend(p0[0 .. 16384], 0));
+	assert(!threadCache.extend(p0[0 .. 16384], 1));
+
+	// Make another appendable alloc:
+	auto p1 = threadCache.allocAppendable(100, false);
+	assert(threadCache.getCapacity(p1[0 .. 100]) == 16384);
+
+	// Valid extend :
+	assert(threadCache.extend(p1[0 .. 100], 50));
+	assert(threadCache.getCapacity(p1[100 .. 150]) == 16284);
+	assert(threadCache.extend(p1[0 .. 150], 0));
+
+	// Capacity of old slice becomes 0:
+	assert(threadCache.getCapacity(p1[0 .. 100]) == 0);
+
+	// The only permitted extend is by 0:
+	assert(threadCache.extend(p1[0 .. 100], 0));
+
+	// Capacity of a slice including the original and the extension:
+	assert(threadCache.getCapacity(p1[0 .. 150]) == 16384);
+
+	// Extend the upper half:
+	assert(threadCache.extend(p1[125 .. 150], 100));
+	assert(threadCache.getCapacity(p1[150 .. 250]) == 16234);
+
+	// Original's capacity becomes 0:
+	assert(threadCache.getCapacity(p1[125 .. 150]) == 0);
+	assert(threadCache.extend(p1[125 .. 150], 0));
+
+	// Capacity of a slice including original and extended:
+	assert(threadCache.extend(p1[125 .. 250], 0));
+	assert(threadCache.getCapacity(p1[125 .. 250]) == 16259);
+
+	// Capacity of earlier slice elongated to cover the extensions :
+	assert(threadCache.getCapacity(p1[0 .. 250]) == 16384);
+
+	// Extend a zero-size slice existing at the start of the free space:
+	assert(threadCache.extend(p1[250 .. 250], 200));
+	assert(threadCache.getCapacity(p1[250 .. 450]) == 16134);
+
+	// Capacity of the old slice is now 0:
+	assert(threadCache.getCapacity(p1[0 .. 250]) == 0);
+
+	// Capacity of a slice which includes the original and the extension:
+	assert(threadCache.getCapacity(p1[0 .. 450]) == 16384);
+
+	// Extend so as to fill up all but one byte of free space:
+	assert(threadCache.extend(p1[0 .. 450], 15933));
+	assert(threadCache.getCapacity(p1[16383 .. 16383]) == 1);
+
+	// Extend, filling up last byte of free space:
+	assert(threadCache.extend(p1[16383 .. 16383], 1));
+	assert(threadCache.getCapacity(p1[0 .. 16384]) == 16384);
+
+	// Attempt to extend, but we're full:
+	assert(!threadCache.extend(p1[0 .. 16384], 1));
+
+	// Extend by size zero still works, though:
+	assert(threadCache.extend(p1[0 .. 16384], 0));
 }
 
 unittest extend {
@@ -691,55 +735,16 @@
 	assert(threadCache.getCapacity(p0[0 .. 100]) == 16384);
 
 	// Attempt to extend slices with capacity 0:
-=======
-	assert(threadCache.getCapacity(p5[0 .. 20000]) == 20480);
-}
-
-unittest extend {
-	auto nonAppendable = threadCache.alloc(100, false);
-
-	// Attempt to extend a non-appendable:
-	assert(!threadCache.extend(nonAppendable[0 .. 100], 1));
-
-	// Extend by zero is permitted even when no capacity:
-	assert(threadCache.extend(nonAppendable[0 .. 100], 0));
-
-	// Extend in space unknown to the GC. Can only extend by zero.
-	void* nullPtr = null;
-	assert(threadCache.extend(nullPtr[0 .. 100], 0));
-	assert(!threadCache.extend(nullPtr[0 .. 100], 1));
-	assert(!threadCache.extend(nullPtr[100 .. 100], 1));
-
-	void* stackPtr = &nullPtr;
-	assert(threadCache.extend(stackPtr[0 .. 100], 0));
-	assert(!threadCache.extend(stackPtr[0 .. 100], 1));
-	assert(!threadCache.extend(stackPtr[100 .. 100], 1));
-
-	void* tlPtr = &threadCache;
-	assert(threadCache.extend(tlPtr[0 .. 100], 0));
-	assert(!threadCache.extend(tlPtr[0 .. 100], 1));
-	assert(!threadCache.extend(tlPtr[100 .. 100], 1));
-
-	// Make an appendable alloc:
-	auto p0 = threadCache.allocAppendable(100, false);
-	assert(threadCache.getCapacity(p0[0 .. 100]) == 16384);
-
-	// Attempt to extend valid slices with capacity 0.
-	// (See getCapacity tests.)
->>>>>>> d8e9c0ae
 	assert(threadCache.extend(p0[0 .. 0], 0));
 	assert(!threadCache.extend(p0[0 .. 0], 50));
 	assert(!threadCache.extend(p0[0 .. 99], 50));
 	assert(!threadCache.extend(p0[1 .. 99], 50));
 	assert(!threadCache.extend(p0[0 .. 50], 50));
 
-<<<<<<< HEAD
 	// Attempt extend with insufficient space:
 	assert(!threadCache.extend(p0[0 .. 100], 16285));
 	assert(!threadCache.extend(p0[50 .. 100], 16285));
 
-=======
->>>>>>> d8e9c0ae
 	// Extend by size zero is permitted but has no effect:
 	assert(threadCache.extend(p0[100 .. 100], 0));
 	assert(threadCache.extend(p0[0 .. 100], 0));
@@ -747,7 +752,6 @@
 	assert(threadCache.extend(p0[50 .. 100], 0));
 	assert(threadCache.getCapacity(p0[50 .. 100]) == 16334);
 
-<<<<<<< HEAD
 	// Valid extend :
 	assert(threadCache.extend(p0[0 .. 100], 50));
 	assert(threadCache.getCapacity(p0[100 .. 150]) == 16284);
@@ -797,74 +801,4 @@
 
 	// Extend by size zero still works, though:
 	assert(threadCache.extend(p0[0 .. 16384], 0));
-=======
-	// Attempt extend with insufficient space (one byte too many) :
-	assert(threadCache.getCapacity(p0[100 .. 100]) == 16284);
-	assert(!threadCache.extend(p0[0 .. 100], 16285));
-	assert(!threadCache.extend(p0[50 .. 100], 16285));
-
-	// Extending to the limit (one less than above) succeeds:
-	assert(threadCache.extend(p0[50 .. 100], 16284));
-
-	// Now we're full, and can extend only by zero:
-	assert(threadCache.extend(p0[0 .. 16384], 0));
-	assert(!threadCache.extend(p0[0 .. 16384], 1));
-
-	// Make another appendable alloc:
-	auto p1 = threadCache.allocAppendable(100, false);
-	assert(threadCache.getCapacity(p1[0 .. 100]) == 16384);
-
-	// Valid extend :
-	assert(threadCache.extend(p1[0 .. 100], 50));
-	assert(threadCache.getCapacity(p1[100 .. 150]) == 16284);
-	assert(threadCache.extend(p1[0 .. 150], 0));
-
-	// Capacity of old slice becomes 0:
-	assert(threadCache.getCapacity(p1[0 .. 100]) == 0);
-
-	// The only permitted extend is by 0:
-	assert(threadCache.extend(p1[0 .. 100], 0));
-
-	// Capacity of a slice including the original and the extension:
-	assert(threadCache.getCapacity(p1[0 .. 150]) == 16384);
-
-	// Extend the upper half:
-	assert(threadCache.extend(p1[125 .. 150], 100));
-	assert(threadCache.getCapacity(p1[150 .. 250]) == 16234);
-
-	// Original's capacity becomes 0:
-	assert(threadCache.getCapacity(p1[125 .. 150]) == 0);
-	assert(threadCache.extend(p1[125 .. 150], 0));
-
-	// Capacity of a slice including original and extended:
-	assert(threadCache.extend(p1[125 .. 250], 0));
-	assert(threadCache.getCapacity(p1[125 .. 250]) == 16259);
-
-	// Capacity of earlier slice elongated to cover the extensions :
-	assert(threadCache.getCapacity(p1[0 .. 250]) == 16384);
-
-	// Extend a zero-size slice existing at the start of the free space:
-	assert(threadCache.extend(p1[250 .. 250], 200));
-	assert(threadCache.getCapacity(p1[250 .. 450]) == 16134);
-
-	// Capacity of the old slice is now 0:
-	assert(threadCache.getCapacity(p1[0 .. 250]) == 0);
-
-	// Capacity of a slice which includes the original and the extension:
-	assert(threadCache.getCapacity(p1[0 .. 450]) == 16384);
-
-	// Extend so as to fill up all but one byte of free space:
-	assert(threadCache.extend(p1[0 .. 450], 15933));
-	assert(threadCache.getCapacity(p1[16383 .. 16383]) == 1);
-
-	// Extend, filling up last byte of free space:
-	assert(threadCache.extend(p1[16383 .. 16383], 1));
-	assert(threadCache.getCapacity(p1[0 .. 16384]) == 16384);
-
-	// Attempt to extend, but we're full:
-	assert(!threadCache.extend(p1[0 .. 16384], 1));
-
-	// Extend by size zero still works, though:
-	assert(threadCache.extend(p1[0 .. 16384], 0));
->>>>>>> d8e9c0ae
 }