--- conflicted
+++ resolved
@@ -322,7 +322,6 @@
 		return _metadata.slabData.freeSpaceData.freeSpaceFlags;
 	}
 
-<<<<<<< HEAD
 	bool hasFreeSpaceField(uint index) {
 		assert(isSlab(), "hasFreeSpaceField accessed on non slab!");
 		assert(index < slotCount, "index is out of range!");
@@ -330,19 +329,11 @@
 		return supportsFreeSpace && freeSpaceFlags.valueAtAtomic(index);
 	}
 
-	@property
-	ushort* freeSpacePtr() {
-		assert(isSlab(), "freeSpacePtr accessed on non slab!");
-		assert(supportsFreeSpace, "size class not supports freeSpace!");
-
-		return cast(ushort*) (address + slotSize - 2);
-=======
 	ushort* freeSpacePtr(uint index) {
 		assert(isSlab(), "freeSpacePtr accessed on non slab!");
 		assert(supportsFreeSpace, "size class not supports freeSpace!");
 
 		return cast(ushort*) (address + (index + 1) * slotSize) - 2;
->>>>>>> d8887b9f
 	}
 
 	void setFreeSpace(uint index, size_t freeSpace) {
@@ -359,11 +350,7 @@
 		}
 
 		// Encode freespace and write it to the last byte (or two bytes) of alloc.
-<<<<<<< HEAD
-		writePackedFreeSpace(freeSpacePtr, freeSpace & ushort.max);
-=======
 		writePackedFreeSpace(freeSpacePtr(index), freeSpace & ushort.max);
->>>>>>> d8887b9f
 		freeSpaceFlags.setBitAtomic(index);
 	}
 
@@ -376,8 +363,7 @@
 		}
 
 		// Decode freespace, found in the final byte (or two bytes) of the alloc:
-<<<<<<< HEAD
-		return readPackedFreeSpace(freeSpacePtr);
+		return readPackedFreeSpace(freeSpacePtr(index));
 	}
 
 	size_t getTotalSpace(uint index) {
@@ -395,15 +381,15 @@
 		assert(isSlab(), "hasFinalizer accessed on non slab!");
 		assert(index < slotCount, "index is out of range!");
 
-		return hasFreeSpaceField(index) && finalizerEnabled(freeSpacePtr);
-	}
-
-	@property
-	ulong* finalizerPtr() {
+		return hasFreeSpaceField(index)
+			&& finalizerEnabled(freeSpacePtr(index));
+	}
+
+	ulong* finalizerPtr(uint index) {
 		assert(isSlab(), "finalizerPtr accessed on non slab!");
 		assert(supportsFreeSpace, "size class not supports finalization!");
 
-		return cast(ulong*) (address + slotSize - 8);
+		return cast(ulong*) (address + (index + 1) * slotSize) - 8;
 	}
 
 	Finalizer getFinalizer(uint index) {
@@ -411,7 +397,8 @@
 		assert(index < slotCount, "index is out of range!");
 		assert(hasFinalizer(index), "No finalizer is set!");
 
-		return cast(Finalizer) cast(void*) (*finalizerPtr & AddressMask);
+		return cast(Finalizer) cast(void*)
+			(*(finalizerPtr(index)) & AddressMask);
 	}
 
 	void setFinalizer(uint index, Finalizer finalizer) {
@@ -421,16 +408,13 @@
 		       "freeSpace must be set before finalizer!");
 
 		if (finalizer is null) {
-			disableFinalizer(freeSpacePtr);
+			disableFinalizer(freeSpacePtr(index));
 			return;
 		}
 
-		*finalizerPtr =
-			*finalizerPtr & ~AddressMask | cast(ulong) cast(void*) finalizer;
-		enableFinalizer(freeSpacePtr);
-=======
-		return readPackedFreeSpace(freeSpacePtr(index));
->>>>>>> d8887b9f
+		*(finalizerPtr(index)) = *(finalizerPtr(index)) & ~AddressMask
+			| cast(ulong) cast(void*) finalizer;
+		enableFinalizer(freeSpacePtr(index));
 	}
 
 	/**
