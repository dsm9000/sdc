--- conflicted
+++ resolved
@@ -427,14 +427,8 @@
 	void unregisterHPD(HugePageDescriptor* hpd) {
 		assert(mutex.isHeld(), "Mutex not held!");
 
-<<<<<<< HEAD
-		auto hpd = e.hpd;
-		if (!hpd.full) {
-			unregisterHPD(hpd);
-=======
 		if (hpd.full) {
 			return;
->>>>>>> 920b4eff
 		}
 
 		auto index = getFreeSpaceClass(hpd.longestFreeRange);
