/**
 * Copyright 2010 Bernard Helyer.
 * 
 * This file is part of SDC.
 * 
 * SDC is free software: you can redistribute it and/or modify
 * it under the terms of the GNU General Public License as published by
 * the Free Software Foundation, either version 3 of the License, or
 * (at your option) any later version.
 *
 * This program is distributed in the hope that it will be useful,
 * but WITHOUT ANY WARRANTY; without even the implied warranty of
 * MERCHANTABILITY or FITNESS FOR A PARTICULAR PURPOSE.  See the
 * GNU General Public License for more details.
 *
 * You should have received a copy of the GNU General Public License
 * along with this program.  If not, see <http://www.gnu.org/licenses/>.
 */
module sdc.sdc;

import std.conv;
import std.regex;
import std.stdio;
import std.string;
import std.getopt;
import std.path;
import std.process : system;
import std.c.stdlib;

import llvm.c.Core;

import sdc.util;
import sdc.source;
import sdc.tokenstream;
import sdc.lexer;
import sdc.compilererror;
import sdc.info;
import sdc.global;
import sdc.terminal;
import ast = sdc.ast.all;
import sdc.extract.base;
import sdc.parser.all;
import sdc.gen.base;
import sdc.gen.sdcmodule;
import sdc.gen.sdcimport;

bool colouredOutputDisabled = false;

int main(string[] args)
{
    try {
        realmain(args);
    } catch (CompilerError error) {
        stderr.writeln(error.msg);
        
        if(error.hasLocation) {
            outputCaretDiagnostics(error.location, colouredOutputDisabled);
        }
        return 1;
    }
    return 0;
}

void realmain(string[] args)
{
    bool skipLink = false, optimise = false;
    string outputName = "";
    try {
        getopt(args,
               "help|h", () { usage(); exit(0); },
               "version|v", () { writeln(VERSION_STRING); exit(0); },
               "version-identifier", (string option, string arg) { setVersion(arg); },
               "debug-identifier", (string option, string arg) { setDebug(arg); },
               "debug", () { isDebug = true; },
               "release", () { isDebug = false; },
               "unittest", () { unittestsEnabled = true; },
               "optimise", &optimise,
               "c", &skipLink,
               "o", &outputName,
<<<<<<< HEAD
               "no-colour-print", &colouredOutputDisabled
=======
               
>>>>>>> 8ec2b9e2
               );
    } catch (Exception e) {
        throw new CompilerError(e.msg);
    }
    
    if (args.length == 1) {
        usage();
        return;
    }
    
    if (skipLink && outputName != "" && args.length > 2) {
        throw new CompilerError("multiple modules cannot have the same output name, unless being linked into an executable.");
    }
    
    string[] assemblies;
    foreach (arg; args[1 .. $]) {
        auto ext = getExt(arg);
        
        switch(ext){
        case "o":
            assemblies ~= arg;
            break;
                
        case "d", "di":
            auto translationUnit = new TranslationUnit();
            translationUnit.tusource = TUSource.Compilation;
            translationUnit.filename = arg;
            translationUnit.source = new Source(arg);
            translationUnit.tstream = lex(translationUnit.source);
            translationUnit.aModule = parseModule(translationUnit.tstream);
            auto name = extractQualifiedName(translationUnit.aModule.moduleDeclaration.name);
            addTranslationUnit(name, translationUnit);
            break;
        
        default:
            throw new CompilerError(format(`unknown extension '%s' ("%s")`, ext, arg));
        }
    }
    
    // v Good lord!! v
    auto extensionRegex = regex(r"d(i)?$", "i");
    int moduleCompilationFailures, oldModuleCompilationFailures = -1;
    bool lastPass;
    while (true) {
        moduleCompilationFailures = 0;
        foreach (translationUnit; getTranslationUnits()) with (translationUnit) {
            if (!compile || state == ModuleState.Complete) {
                continue;
            }
            gModule = genModule(aModule);
            if (gModule is null) {
                moduleCompilationFailures++;
                continue;
            } else {
                state = ModuleState.Complete;
            }
            gModule.verify();
            if (optimise) gModule.optimise();
            
            assert(!match(filename, extensionRegex).empty);
            auto asBitcode  = replace(filename, extensionRegex, "bc");
            auto asAssembly = replace(filename, extensionRegex, "s");
            auto asObject   = replace(filename, extensionRegex, "o");
            gModule.writeBitcodeToFile(asBitcode);
            gModule.writeNativeAssemblyToFile(asBitcode, asAssembly);
            auto compileCommand = "gcc -c -o " ~ (outputName == "" ? asObject : outputName) ~ " " ~ asAssembly;
            system(compileCommand);
            assemblies ~= asObject;
        }
        
        if (moduleCompilationFailures == 0) {
            break;
        } else if (oldModuleCompilationFailures == moduleCompilationFailures) {
            if (lastPass) {
                throw new CompilerPanic("A simple error has occured. However, SDC is in flux at the moment, and this is a temporary error.");
            } else {
                lastPass = true;
            }
        } else {
            lastPass = false;
            oldModuleCompilationFailures = moduleCompilationFailures;
        }
    }
    // ^ Good lord!! ^
    
    string linkCommand = "gcc -o ";
    if (!skipLink) {
        if (outputName == "") {
            version (Windows) {
                linkCommand ~= "a.exe ";
            } else {
                linkCommand ~= "a.out ";
            }
        } else {
            linkCommand ~= outputName ~ " ";
        }
        
        foreach (assembly; assemblies) {
            linkCommand ~= `"` ~ assembly ~ `" `;
        }
        
        system(linkCommand);
    }
}

void usage()
{
    writeln("sdc [options] modules");
    writeln("  --help|-h:             print this message.");
    writeln("  --version|-v:          print version information to stdout.");
    writeln("  --version-identifier:  specify the given version identifier.");
    writeln("  --debug-identifier:    specify the given debug identifier.");
    writeln("  --debug:               compile in debug mode (defaults on).");
    writeln("  --release:             don't compile in debug mode (defaults off).");
<<<<<<< HEAD
    writeln("  --unittest:            compile in unittests (defaults off).");
    writeln("  --no-colour-print:     don't apply colour to diagnostics output.");
=======
    writeln("  --unittest:            compile in unittests (defaults off)."); 
    writeln("  --optimise:            optimise the output.");
>>>>>>> 8ec2b9e2
    writeln("  -c:                    just compile, don't link.");
    writeln("  -o:                    name of the output file.");
}<|MERGE_RESOLUTION|>--- conflicted
+++ resolved
@@ -77,11 +77,7 @@
                "optimise", &optimise,
                "c", &skipLink,
                "o", &outputName,
-<<<<<<< HEAD
                "no-colour-print", &colouredOutputDisabled
-=======
-               
->>>>>>> 8ec2b9e2
                );
     } catch (Exception e) {
         throw new CompilerError(e.msg);
@@ -196,13 +192,9 @@
     writeln("  --debug-identifier:    specify the given debug identifier.");
     writeln("  --debug:               compile in debug mode (defaults on).");
     writeln("  --release:             don't compile in debug mode (defaults off).");
-<<<<<<< HEAD
     writeln("  --unittest:            compile in unittests (defaults off).");
     writeln("  --no-colour-print:     don't apply colour to diagnostics output.");
-=======
-    writeln("  --unittest:            compile in unittests (defaults off)."); 
     writeln("  --optimise:            optimise the output.");
->>>>>>> 8ec2b9e2
     writeln("  -c:                    just compile, don't link.");
     writeln("  -o:                    name of the output file.");
 }