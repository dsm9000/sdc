/**
 * Copyright 2010 Bernard Helyer
 * 
 * This file is part of SDC.
 * 
 * SDC is free software: you can redistribute it and/or modify
 * it under the terms of the GNU General Public License as published by
 * the Free Software Foundation, either version 3 of the License, or
 * (at your option) any later version.
 *
 * This program is distributed in the hope that it will be useful,
 * but WITHOUT ANY WARRANTY; without even the implied warranty of
 * MERCHANTABILITY or FITNESS FOR A PARTICULAR PURPOSE.  See the
 * GNU General Public License for more details.
 *
 * You should have received a copy of the GNU General Public License
 * along with this program.  If not, see <http://www.gnu.org/licenses/>.
 */
module sdc.sdc;

import std.conv;
import std.regex;
import std.stdio;
import std.string;
import std.getopt;
import std.path;
import std.process : system;
import std.c.stdlib;

import llvm.c.Core;

import sdc.util;
import sdc.source;
import sdc.tokenstream;
import sdc.lexer;
import sdc.compilererror;
import sdc.info;
import sdc.global;
import sdc.terminal;
import ast = sdc.ast.all;
import sdc.extract.base;
import sdc.parser.all;
import sdc.gen.base;
import sdc.gen.sdcmodule;
import sdc.gen.sdcimport;


int main(string[] args)
{
    try {
        realmain(args);
    } catch (CompilerError error) {
        stderr.writeln(error.msg);
        
        if(error.hasLocation) {
            char[] line = readErrorLine(error.location);
            stderr.writeln('\t', line);
            
            line[] = '~';
            line[error.location.column - 1] = '^';
            
            writeColoredText({
                stderr.writeln('\t', line);
            });
        }
        return 1;
    }
    return 0;
}

void realmain(string[] args)
{
<<<<<<< HEAD
    bool skipLink = false;
=======
    bool justCompile;
    string outputName = "";
>>>>>>> 60b4afb0
    try {
        getopt(args,
               "help|h", () { usage(); exit(0); },
               "version|v", () { writeln(VERSION_STRING); exit(0); },
               "version-identifier", (string option, string arg) { setVersion(arg); },
               "debug-identifier", (string option, string arg) { setDebug(arg); },
               "debug", () { isDebug = true; },
               "release", () { isDebug = false; },
               "unittest", () { unittestsEnabled = true; },
<<<<<<< HEAD
               "c", &skipLink
=======
               "c", &justCompile,
               "o", &outputName
>>>>>>> 60b4afb0
               );
    } catch (Exception e) {
        throw new CompilerError(e.msg);
    }
    
    if (args.length == 1) {
        usage();
        return;
    }
    
    if (justCompile && outputName != "" && args.length > 2) {
        error("multiple modules cannot have the same output name, unless being linked into an executable.");
    }
    
    string[] assemblies;
    foreach (arg; args[1 .. $]) {
        auto ext = getExt(arg);
        
        switch(ext){
        case "o":
            assemblies ~= arg;
            break;
                
        case "d", "di":
            auto translationUnit = new TranslationUnit();
            translationUnit.tusource = TUSource.Compilation;
            translationUnit.filename = arg;
            translationUnit.source = new Source(arg);
            translationUnit.tstream = lex(translationUnit.source);
            translationUnit.aModule = parseModule(translationUnit.tstream);
            auto name = extractQualifiedName(translationUnit.aModule.moduleDeclaration.name);
            addTranslationUnit(name, translationUnit);
            break;
        
        default:
            throw new CompilerError(format(`unknown extension '%s' ("%s")`, ext, arg));
        }
    }
    
    // v Good lord!! v
    auto extensionRegex = regex(r"d(i)?$", "i");
    int moduleCompilationFailures, oldModuleCompilationFailures = -1;
    bool lastPass;
    while (true) {
        moduleCompilationFailures = 0;
        foreach (translationUnit; getTranslationUnits()) with (translationUnit) {
            if (!compile || state == ModuleState.Complete) {
                continue;
            }
            gModule = genModule(aModule);
            if (gModule is null) {
                moduleCompilationFailures++;
                continue;
            } else {
                state = ModuleState.Complete;
            }
            gModule.verify();
            gModule.optimise();
            
            assert(!match(filename, extensionRegex).empty);
            auto asBitcode  = replace(filename, extensionRegex, "bc");
            auto asAssembly = replace(filename, extensionRegex, "s");
            auto asObject   = replace(filename, extensionRegex, "o");
            gModule.writeBitcodeToFile(asBitcode);
            gModule.writeNativeAssemblyToFile(asBitcode, asAssembly);
            auto compileCommand = "gcc -c -o " ~ (outputName == "" ? asObject : outputName) ~ " " ~ asAssembly;
            system(compileCommand);
            assemblies ~= asObject;
        }
        
        if (moduleCompilationFailures == 0) {
            break;
        } else if (oldModuleCompilationFailures == moduleCompilationFailures) {
            if (lastPass) {
                throw new CompilerPanic("A simple error has occured. However, SDC is in flux at the moment, and this is a temporary error.");
            } else {
                lastPass = true;
            }
        } else {
            lastPass = false;
            oldModuleCompilationFailures = moduleCompilationFailures;
        }
    }
    // ^ Good lord!! ^
    
<<<<<<< HEAD
    if (!skipLink) {
        version(Windows) {
            auto linkCommand = "gcc -o a.exe ";
        } else {
            auto linkCommand = "gcc -o a.out ";
        }
	
	    foreach (assembly; assemblies) {
=======
    string linkCommand = "gcc -o ";
    if (!justCompile) {
        if (outputName == "") {
            version (Windows) {
                linkCommand ~= "a.exe ";
            } else {
                linkCommand ~= "a.out ";
            }
        } else {
            linkCommand ~= outputName ~ " ";
        }
        
        foreach (assembly; assemblies) {
>>>>>>> 60b4afb0
            linkCommand ~= `"` ~ assembly ~ `" `;
        }
        
        system(linkCommand);
    }
}

void usage()
{
    writeln("sdc [options] modules");
    writeln("  --help|-h:             print this message.");
    writeln("  --version|-v:          print version information to stdout.");
    writeln("  --version-identifier:  specify the given version identifier.");
    writeln("  --debug-identifier:    specify the given debug identifier.");
    writeln("  --debug:               compile in debug mode (defaults on).");
    writeln("  --release:             don't compile in debug mode (defaults off).");
    writeln("  --unittest:            compile in unittests (defaults off)."); 
    writeln("  -c:                    just compile, don't link.");
    writeln("  -o:                    name of the output file.");
}<|MERGE_RESOLUTION|>--- conflicted
+++ resolved
@@ -70,12 +70,8 @@
 
 void realmain(string[] args)
 {
-<<<<<<< HEAD
     bool skipLink = false;
-=======
-    bool justCompile;
     string outputName = "";
->>>>>>> 60b4afb0
     try {
         getopt(args,
                "help|h", () { usage(); exit(0); },
@@ -85,12 +81,8 @@
                "debug", () { isDebug = true; },
                "release", () { isDebug = false; },
                "unittest", () { unittestsEnabled = true; },
-<<<<<<< HEAD
-               "c", &skipLink
-=======
-               "c", &justCompile,
+               "c", &skipLink,
                "o", &outputName
->>>>>>> 60b4afb0
                );
     } catch (Exception e) {
         throw new CompilerError(e.msg);
@@ -101,8 +93,8 @@
         return;
     }
     
-    if (justCompile && outputName != "" && args.length > 2) {
-        error("multiple modules cannot have the same output name, unless being linked into an executable.");
+    if (skipLink && outputName != "" && args.length > 2) {
+        throw new CompilerError("multiple modules cannot have the same output name, unless being linked into an executable.");
     }
     
     string[] assemblies;
@@ -176,18 +168,8 @@
     }
     // ^ Good lord!! ^
     
-<<<<<<< HEAD
+    string linkCommand = "gcc -o ";
     if (!skipLink) {
-        version(Windows) {
-            auto linkCommand = "gcc -o a.exe ";
-        } else {
-            auto linkCommand = "gcc -o a.out ";
-        }
-	
-	    foreach (assembly; assemblies) {
-=======
-    string linkCommand = "gcc -o ";
-    if (!justCompile) {
         if (outputName == "") {
             version (Windows) {
                 linkCommand ~= "a.exe ";
@@ -199,7 +181,6 @@
         }
         
         foreach (assembly; assemblies) {
->>>>>>> 60b4afb0
             linkCommand ~= `"` ~ assembly ~ `" `;
         }
         
